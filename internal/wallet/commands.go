--- conflicted
+++ resolved
@@ -16,10 +16,7 @@
 // Hardcoded Koin contract constants
 const (
 	ReadContractCall      = "chain.read_contract"
-<<<<<<< HEAD
-=======
 	GetAccountNonceCall   = "chain.get_account_nonce"
->>>>>>> 2fd92547
 	SubmitTransactionCall = "chain.submit_transaction"
 	KoinSymbol            = "tKOIN"
 	KoinPrecision         = 8
